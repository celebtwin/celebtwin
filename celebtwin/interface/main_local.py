--- conflicted
+++ resolved
@@ -1,17 +1,15 @@
 import sys
 
 import click
-<<<<<<< HEAD
 import numpy as np
 import pandas as pd
-from celebtwin.ml_logic.data import ColorMode, ResizeMode, SimpleDataset
-from celebtwin.ml_logic.experiment import Experiment
-from celebtwin.ml_logic.model import SimpleLeNetModel
-from celebtwin.ml_logic.registry import load_model
+from colorama import Fore, Style
+
+# from celebtwin.ml_logic.data import ColorMode, ResizeMode, SimpleDataset
+# from celebtwin.ml_logic.experiment import Experiment
+# from celebtwin.ml_logic.model import SimpleLeNetModel
+# from celebtwin.ml_logic.registry import load_model
 from celebtwin.ml_logic.preproc_face import preprocess_face_aligned
-=======
->>>>>>> 47dcf5fe
-from colorama import Fore, Style
 
 @click.group()
 def cli():
@@ -83,7 +81,7 @@
     .
     """
     chem ="raw_data/105_classes_pins_dataset/pins_Alexandra Daddario/Alexandra Daddario7_409.jpg"
-    
+
     result = preprocess_face_aligned(chem,required_size=None,show_info=False) #,required_size=(64,64)
     print(f"✅ résultat : {result.shape}")
 
